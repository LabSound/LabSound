// SPDX-License-Identifier: BSD-2-Clause
// Copyright (C) 2015+, The LabSound Authors. All rights reserved.

#define USE_LIVE
#include "Examples.hpp"

/*
 Note for Airpods ~ airpods only present a mono output if the
 default input device is set to airpods
 - if you change the input device to the mac book internal microphone,
   then the airpods work in stereo; strange behavior.
    https://discussions.apple.com/thread/252088121
*/
int main(int argc, char *argv[]) try
{
    enum Passing { pass, fail };
    enum Skip { yes, no };
    struct Example {
        Passing passing;
        Skip skip;
        labsound_example* example;
    };
    
    Example examples[] = {
<<<<<<< HEAD
        { Passing::pass, Skip::no, new ex_play_file() },
=======
        { Passing::pass, Skip::no, new ex_devices() },
        { Passing::pass, Skip::yes, new ex_play_file() },
>>>>>>> d8e845a8
        { Passing::pass, Skip::yes, new ex_simple() },
        { Passing::pass, Skip::yes, new ex_osc_pop() },
        { Passing::pass, Skip::yes, new ex_playback_events() },
        { Passing::pass, Skip::yes, new ex_offline_rendering() },
        { Passing::pass, Skip::yes, new ex_tremolo() },
        { Passing::pass, Skip::yes, new ex_frequency_modulation() },
        { Passing::pass, Skip::yes, new ex_runtime_graph_update() },
        { Passing::pass, Skip::yes, new ex_microphone_loopback() },
        { Passing::pass, Skip::yes, new ex_microphone_reverb() },
        { Passing::pass, Skip::yes, new ex_peak_compressor() },
        { Passing::pass, Skip::yes, new ex_stereo_panning() },
        { Passing::pass, Skip::yes, new ex_hrtf_spatialization() },
        { Passing::pass, Skip::yes, new ex_convolution_reverb() },
        { Passing::pass, Skip::yes, new ex_misc() },
        { Passing::pass, Skip::yes, new ex_dalek_filter() },
        { Passing::pass, Skip::yes, new ex_redalert_synthesis() },
        { Passing::pass, Skip::yes, new ex_wavepot_dsp() },
        { Passing::pass, Skip::yes, new ex_granulation_node() }, // note: node is under development
        { Passing::pass, Skip::yes, new ex_poly_blep() }
    };

    static constexpr int iterations = 1;
    for (int i = 0; i < iterations; ++i)
    {
        for (auto& example : examples)
            if (example.skip == Skip::no) {
                example.example->play(argc, argv);
            }
    }

    for (auto& example : examples) {
        delete example.example;
    }
    
    return EXIT_SUCCESS;
} 
catch (const std::exception & e) 
{
    std::cerr << "unhandled fatal exception: " << e.what() << std::endl;
    return EXIT_FAILURE;
}<|MERGE_RESOLUTION|>--- conflicted
+++ resolved
@@ -22,12 +22,8 @@
     };
     
     Example examples[] = {
-<<<<<<< HEAD
-        { Passing::pass, Skip::no, new ex_play_file() },
-=======
         { Passing::pass, Skip::no, new ex_devices() },
         { Passing::pass, Skip::yes, new ex_play_file() },
->>>>>>> d8e845a8
         { Passing::pass, Skip::yes, new ex_simple() },
         { Passing::pass, Skip::yes, new ex_osc_pop() },
         { Passing::pass, Skip::yes, new ex_playback_events() },
