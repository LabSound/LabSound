/*
 * Copyright (C) 2010, Google Inc. All rights reserved.
 *
 * Redistribution and use in source and binary forms, with or without
 * modification, are permitted provided that the following conditions
 * are met:
 * 1.  Redistributions of source code must retain the above copyright
 *    notice, this list of conditions and the following disclaimer.
 * 2.  Redistributions in binary form must reproduce the above copyright
 *    notice, this list of conditions and the following disclaimer in the
 *    documentation and/or other materials provided with the distribution.
 *
 * THIS SOFTWARE IS PROVIDED BY APPLE INC. AND ITS CONTRIBUTORS ``AS IS'' AND ANY
 * EXPRESS OR IMPLIED WARRANTIES, INCLUDING, BUT NOT LIMITED TO, THE IMPLIED
 * WARRANTIES OF MERCHANTABILITY AND FITNESS FOR A PARTICULAR PURPOSE ARE
 * DISCLAIMED. IN NO EVENT SHALL APPLE INC. OR ITS CONTRIBUTORS BE LIABLE FOR ANY
 * DIRECT, INDIRECT, INCIDENTAL, SPECIAL, EXEMPLARY, OR CONSEQUENTIAL DAMAGES
 * (INCLUDING, BUT NOT LIMITED TO, PROCUREMENT OF SUBSTITUTE GOODS OR SERVICES;
 * LOSS OF USE, DATA, OR PROFITS; OR BUSINESS INTERRUPTION) HOWEVER CAUSED AND ON
 * ANY THEORY OF LIABILITY, WHETHER IN CONTRACT, STRICT LIABILITY, OR TORT
 * (INCLUDING NEGLIGENCE OR OTHERWISE) ARISING IN ANY WAY OUT OF THE USE OF THIS
 * SOFTWARE, EVEN IF ADVISED OF THE POSSIBILITY OF SUCH DAMAGE.
 */

#ifndef AudioNodeOutput_h
#define AudioNodeOutput_h

#include "AudioBus.h"
#include "AudioNode.h"
#include "AudioParam.h"
#include <set>

namespace WebCore {

class AudioContext;
class AudioNodeInput;

// AudioNodeOutput represents a single output for an AudioNode.
// It may be connected to one or more AudioNodeInputs.

class AudioNodeOutput {
public:
    // It's OK to pass 0 for numberOfChannels in which case setNumberOfChannels() must be called later on.
    explicit AudioNodeOutput(AudioNode*, unsigned numberOfChannels);

    // Can be called from any thread.
    AudioNode* node() const { return m_node; }
    
    // Causes our AudioNode to process if it hasn't already for this render quantum.
    // It returns the bus containing the processed audio for this output, returning inPlaceBus if in-place processing was possible.
    // Called from context's audio thread.
    AudioBus* pull(ContextRenderLock& r, AudioBus* inPlaceBus, size_t framesToProcess);

    // bus() will contain the rendered audio after pull() is called for each rendering time quantum.
    // Called from context's audio thread.
    AudioBus* bus() const;

    // renderingFanOutCount() is the number of AudioNodeInputs that we're connected to during rendering.
    // Unlike fanOutCount() it will not change during the course of a render quantum.
    unsigned renderingFanOutCount() const;

    // renderingParamFanOutCount() is the number of AudioParams that we're connected to during rendering.
    // Unlike paramFanOutCount() it will not change during the course of a render quantum.
    unsigned renderingParamFanOutCount() const;

    static void disconnectAll(ContextGraphLock&, std::shared_ptr<AudioNodeOutput>);

    void setNumberOfChannels(ContextRenderLock&, unsigned);
    unsigned numberOfChannels() const { return m_numberOfChannels; }
    bool isChannelCountKnown() const { return numberOfChannels() > 0; }

    bool isConnected() { return fanOutCount() > 0 || paramFanOutCount() > 0; }

    // Disable/Enable happens when there are still JavaScript references to a node, but it has otherwise "finished" its work.
    // For example, when a note has finished playing.  It is kept around, because it may be played again at a later time.
    static void disable(ContextGraphLock&, std::shared_ptr<AudioNodeOutput> self);
    static void enable(ContextGraphLock& r, std::shared_ptr<AudioNodeOutput> self);

    // updateRenderingState() is called in the audio thread at the start or end of the render quantum to handle any recent changes to the graph state.
    void updateRenderingState(ContextRenderLock&);
    
private:
    AudioNode* m_node;

    friend class AudioNodeInput;
    friend class AudioParam;
    
    // These are called from AudioNodeInput.
    // They must be called with the context's graph lock.
    void addInput(std::shared_ptr<AudioNodeInput>);
    void removeInput(std::shared_ptr<AudioNodeInput>);
    void addParam(std::shared_ptr<AudioParam>);
    void removeParam(std::shared_ptr<AudioParam>);

    // fanOutCount() is the number of AudioNodeInputs that we're connected to.
    // This method should not be called in audio thread rendering code, instead renderingFanOutCount() should be used.
    // It must be called with the context's graph lock.
    unsigned fanOutCount();

    // Similar to fanOutCount(), paramFanOutCount() is the number of AudioParams that we're connected to.
    // This method should not be called in audio thread rendering code, instead renderingParamFanOutCount() should be used.
    // It must be called with the context's graph lock.
    unsigned paramFanOutCount();

    // Must be called within the context's graph lock.
    static void disconnectAllInputs(ContextGraphLock&, std::shared_ptr<AudioNodeOutput>);
    static void disconnectAllParams(std::shared_ptr<AudioNodeOutput>);

    // updateInternalBus() updates m_internalBus appropriately for the number of channels.
    // It is called in the constructor or in the audio thread with the context's graph lock.
    void updateInternalBus();

    // Announce to any nodes we're connected to that we changed our channel count for its input.
    void propagateChannelCount(ContextRenderLock&);

    // m_numberOfChannels will only be changed in the audio thread.
    // The main thread sets m_desiredNumberOfChannels which will later get picked up in the audio thread
    unsigned m_numberOfChannels;
    unsigned m_desiredNumberOfChannels;
    
    // m_internalBus must only be changed in the audio thread with the context's graph lock (or constructor).
    std::unique_ptr<AudioBus> m_internalBus;

    // m_actualDestinationBus is set in pull() and will either point to one of our internal busses or to the in-place bus.
    // It must only be changed in the audio thread (or constructor).
    AudioBus* m_actualDestinationBus;
    
<<<<<<< HEAD
public:
#define AUDIONODEOUTPUT_MAXINPUTS 4
=======
#define AUDIONODEOUTPUT_MAXINPUTS 8
>>>>>>> 26846f07
    std::shared_ptr<AudioNodeInput> m_inputs[AUDIONODEOUTPUT_MAXINPUTS];
    
private:
    // For the purposes of rendering, keeps track of the number of inputs and AudioParams we're connected to.
    // These value should only be changed at the very start or end of the rendering quantum.
    unsigned m_renderingFanOutCount;
    unsigned m_renderingParamFanOutCount;

    std::set<std::shared_ptr<AudioParam>> m_params;
    typedef std::set<AudioParam*>::iterator ParamsIterator;
};

} // namespace WebCore

#endif // AudioNodeOutput_h<|MERGE_RESOLUTION|>--- conflicted
+++ resolved
@@ -125,12 +125,8 @@
     // It must only be changed in the audio thread (or constructor).
     AudioBus* m_actualDestinationBus;
     
-<<<<<<< HEAD
 public:
-#define AUDIONODEOUTPUT_MAXINPUTS 4
-=======
 #define AUDIONODEOUTPUT_MAXINPUTS 8
->>>>>>> 26846f07
     std::shared_ptr<AudioNodeInput> m_inputs[AUDIONODEOUTPUT_MAXINPUTS];
     
 private:
