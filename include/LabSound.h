--- conflicted
+++ resolved
@@ -63,14 +63,8 @@
     void finish(std::shared_ptr<LabSound::AudioContext> context);
     
     // Connect/Disconnect return true on success
-<<<<<<< HEAD
-    bool connect(ContextGraphLock& g, ContextRenderLock& r, AudioNode* thisOutput, AudioNode* toThisInput);
-    bool disconnect(ContextGraphLock& g, ContextRenderLock& r, AudioNode* thisOutput);
-}
-
-#endif
-=======
     bool connect(ContextGraphLock& g, AudioNode* thisOutput, AudioNode* toThisInput);
     bool disconnect(ContextGraphLock& g, AudioNode* thisOutput);
 }
->>>>>>> 9b7f7357
+
+#endif