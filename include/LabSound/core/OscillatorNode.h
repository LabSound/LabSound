--- conflicted
+++ resolved
@@ -35,18 +35,9 @@
     std::shared_ptr<AudioParam> detune() { return m_detune; }
     std::shared_ptr<AudioParam> bias() { return m_bias; }
 
-<<<<<<< HEAD
-        void _setType(OscillatorType type);
-        float m_sampleRate;
-        double _lab_phase = 0;  // new sine oscillator
-=======
-protected:
     void _setType(OscillatorType type);
-
     float m_sampleRate;
-
     double _lab_phase = 0;  // new sine oscillator
->>>>>>> fa3e8322
 
     std::shared_ptr<AudioParam> m_amplitude;  // default 1
     std::shared_ptr<AudioParam> m_frequency;  // hz
@@ -58,50 +49,20 @@
     virtual double tailTime(ContextRenderLock & r) const override { return 0; }
     virtual double latencyTime(ContextRenderLock & r) const override { return 0; }
 
-<<<<<<< HEAD
-        virtual bool propagatesSilence(ContextRenderLock & r) const override;
-=======
-    void setWaveTable(std::shared_ptr<WaveTable> table);
-
-    // Returns true if there are sample-accurate timeline parameter changes.
-    bool calculateSampleAccuratePhaseIncrements(ContextRenderLock &, size_t framesToProcess);
-
     virtual bool propagatesSilence(ContextRenderLock & r) const override;
->>>>>>> fa3e8322
 
     void process_oscillator(ContextRenderLock & r, int frames);
 
     // One of the waveform types defined in the enum.
     std::shared_ptr<AudioSetting> m_type;
 
-<<<<<<< HEAD
-        bool m_firstRender {true};
-
-        AudioFloatArray m_phaseIncrements;
-        AudioFloatArray m_biasValues;
-        AudioFloatArray m_detuneValues;
-        AudioFloatArray m_amplitudeValues;
-    };
-=======
-    bool m_firstRender;
-
-    // m_virtualReadIndex is a sample-frame index into the buffer
-    double m_virtualReadIndex;
+    bool m_firstRender {true};
 
     AudioFloatArray m_phaseIncrements;
     AudioFloatArray m_biasValues;
     AudioFloatArray m_detuneValues;
     AudioFloatArray m_amplitudeValues;
-
-    std::shared_ptr<WaveTable> m_waveTable;
-
-    // Cache the wave tables for different waveform types, except CUSTOM.
-    static std::shared_ptr<WaveTable> s_waveTableSine;
-    static std::shared_ptr<WaveTable> s_waveTableSquare;
-    static std::shared_ptr<WaveTable> s_waveTableSawtooth;
-    static std::shared_ptr<WaveTable> s_waveTableTriangle;
 };
->>>>>>> fa3e8322
 
 }  // namespace lab
 
