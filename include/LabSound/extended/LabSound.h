--- conflicted
+++ resolved
@@ -61,10 +61,7 @@
 
     // These are convenience functions with straightforward definitions. Most of the samples use them, but they are not strictly required. 
     std::shared_ptr<AudioHardwareSourceNode> MakeHardwareSourceNode(ContextRenderLock & r);
-<<<<<<< HEAD
-=======
 
->>>>>>> bf1e8383
     std::unique_ptr<AudioContext> MakeRealtimeAudioContext(int numChannels, float sample_rate = 44100.f);
     std::unique_ptr<AudioContext> MakeOfflineAudioContext(int numChannels, float recordTimeMilliseconds);
     std::unique_ptr<AudioContext> MakeOfflineAudioContext(int numChannels, float recordTimeMilliseconds, float sample_rate);
